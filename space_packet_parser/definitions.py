--- conflicted
+++ resolved
@@ -427,25 +427,10 @@
                 # Continue to next packet
                 continue
 
-<<<<<<< HEAD
             if packet.raw_data.pos != len(packet.raw_data) * 8:
-                logger.warning(f"Number of bits parsed ({packet.raw_data.pos}b) did not match "
-                               f"the length of data available ({len(packet.raw_data) * 8}b).")
-=======
-            if packet.header['PKT_LEN'] != header['PKT_LEN']:
-                raise ValueError(f"Hardcoded header parsing found a different packet length "
-                                 f"{header['PKT_LEN']} than the definition-based parsing found "
-                                 f"{packet.header['PKT_LEN']}. This might be because the CCSDS header is "
-                                 f"incorrectly represented in your packet definition document.")
-
-            actual_length_parsed = packet.raw_data.pos // 8
-            if actual_length_parsed != n_bytes_packet:
-                warnings.warn(f"Parsed packet length "
-                              f"({actual_length_parsed}B) did not match "
-                              f"length specified in header ({n_bytes_packet}B). "
-                              f"Updating the position to the correct position "
-                              f"indicated by CCSDS header.")
->>>>>>> db14eda1
+                warnings.warn(f"Number of bits parsed ({packet.raw_data.pos}b) did not match "
+                              f"the length of data available ({len(packet.raw_data) * 8}b).")
+
                 if not parse_bad_pkts:
                     logger.warning(f"Skipping (not yielding) bad packet with apid {raw_packet_data.apid}.")
                     continue
